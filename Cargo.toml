--- conflicted
+++ resolved
@@ -72,13 +72,9 @@
 [lib]
 name = "libdplyr"
 path = "src/lib.rs"
-<<<<<<< HEAD
 
 [workspace]
 members = [
     ".",
     "libdplyr_c"
-]
-=======
-crate-type = ["staticlib", "rlib", "cdylib"]
->>>>>>> 725980bb
+]